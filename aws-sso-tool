--- conflicted
+++ resolved
@@ -512,11 +512,7 @@
     args.nickname = {}
 
   if args.extras:
-<<<<<<< HEAD
       args.extras = split_key_value_pair_args(args.extras)
-=======
-      args.extras = { k: v for pair in args.extras.split(',') for k, v in [pair.split('=')] }
->>>>>>> c9ae44cf
       verbose("Got extra profiles attributes: "
               f"{' '.join([f'{k}={v}' for k,v in args.extras.items()])}")
   else:
